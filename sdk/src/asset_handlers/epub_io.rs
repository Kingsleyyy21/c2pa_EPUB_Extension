--- conflicted
+++ resolved
@@ -21,10 +21,8 @@
     ZipArchive,
     ZipWriter
 };
-<<<<<<< HEAD
-=======
 // use std::io::Seek;  // 暂时注释掉，因为当前未使用
->>>>>>> d0fe151b
+use byteorder::{LittleEndian, ReadBytesExt, WriteBytesExt};
 
 static SUPPORTED_TYPES: [&str; 6] = [
     "epub",
@@ -407,17 +405,17 @@
     let temp_epub_with_placeholder =
         zip_util::create_epub_with_placeholder(source_path, MANIFEST_PATH, MANIFEST_PLACEHOLDER_SIZE)?;
     println!("  - ✓ Temporary EPUB with placeholder created.");
+    let mut temp_epub_file = File::open(temp_epub_with_placeholder.path())?;
 
     let mut collection_hash = CollectionHash::with_alg(
-        source_path.parent().unwrap_or(Path::new("")).to_path_buf(),
+        temp_epub_with_placeholder.path().parent().unwrap_or(Path::new("")).to_path_buf(),
         alg.to_string(),
     )?;
-    let mut temp_epub_file = File::open(temp_epub_with_placeholder.path())?;
     collection_hash.gen_hash_from_zip_stream(&mut temp_epub_file)?;
     println!("  - ✓ Hashes calculated using CollectionHash on the temporary file.");
 
-    collection_hash.zip_central_directory_hash = None;
-    println!("  - ✓ Central directory hash ignored for this workflow.");
+    // collection_hash.zip_central_directory_hash = None;
+    // println!("  - ✓ Central directory hash ignored for this workflow.");
     let mut builder = Builder::from_json(manifest_json)?;
     builder.add_assertion(
         CollectionHash::LABEL,
@@ -440,7 +438,13 @@
         return Err(Error::EmbeddingError);
     }
 
-    fs::copy(temp_epub_with_placeholder.path(), dest_path)?;
+    // zip_util::overwrite_placeholder(
+    //     temp_epub_with_placeholder.path(),
+    //     MANIFEST_PATH,
+    //     &manifest_bytes,
+    // )?;
+
+    // fs::copy(temp_epub_with_placeholder.path(), dest_path)?;
     
     // zip_util::overwrite_placeholder(dest_path, MANIFEST_PATH, &manifest_bytes)?;
     zip_util::rewrite_epub_with_manifest(
@@ -449,9 +453,66 @@
         MANIFEST_PATH,
         &manifest_bytes,
     )?;
+
     println!("  - ✓ Placeholder overwritten in destination file without changing structure.");
+    
+    // try removing crc-32 for manifest
+    patch_central_directory_crc(dest_path, MANIFEST_PATH);
 
     Ok(manifest_bytes)
+}
+
+pub fn patch_central_directory_crc(zip_path: &Path, target_filename: &str) -> Result<()> {
+    let mut file = OpenOptions::new().read(true).write(true).open(zip_path)?;
+
+    let file_size = file.seek(SeekFrom::End(0))?;
+    let search_buffer_size = (file_size).min(65535 + 22); // EOCD 注释最大 64KB
+    file.seek(SeekFrom::End(-(search_buffer_size as i64)))?;
+    
+    let mut buffer = vec![0; search_buffer_size as usize];
+    file.read_exact(&mut buffer)?;
+
+    let eocd_pos = buffer.windows(4)
+        .rposition(|window| window == b"\x50\x4b\x05\x06")
+        .ok_or_else(|| Error::EmbeddingError)?;
+
+    let eocd_start_in_file = file_size - search_buffer_size + eocd_pos as u64;
+
+    file.seek(SeekFrom::Start(eocd_start_in_file + 16))?;
+    let central_dir_offset = file.read_u32::<LittleEndian>()? as u64;
+
+    file.seek(SeekFrom::Start(central_dir_offset))?;
+    loop {
+        let signature = file.read_u32::<LittleEndian>()?;
+        if signature != 0x02014b50 {
+            break;
+        }
+
+        file.seek(SeekFrom::Current(12))?;
+        let crc_32_offset = file.stream_position()?; 
+        
+        file.seek(SeekFrom::Current(12))?;
+
+        let file_name_len = file.read_u16::<LittleEndian>()? as usize;
+        let extra_field_len = file.read_u16::<LittleEndian>()? as usize;
+        let file_comment_len = file.read_u16::<LittleEndian>()? as usize;
+
+        file.seek(SeekFrom::Current(12))?;
+
+        let mut file_name_bytes = vec![0; file_name_len];
+        file.read_exact(&mut file_name_bytes)?;
+        let file_name = String::from_utf8_lossy(&file_name_bytes);
+
+        if file_name == target_filename {
+            file.seek(SeekFrom::Start(crc_32_offset))?;
+            file.write_u32::<LittleEndian>(0)?;
+            println!("  - ✓ Patched CRC-32 for '{}' to 0.", target_filename);
+            return Ok(());
+        }
+
+        file.seek(SeekFrom::Current((extra_field_len + file_comment_len) as i64))?;
+    }
+    Err(Error::EmbeddingError)
 }
 
 #[derive(Deserialize, Debug)]
@@ -752,10 +813,13 @@
         zip_writer.raw_copy_file(raw_file)?;
     }
 
+    let mut padded_manifest = manifest_bytes.to_vec();
+    padded_manifest.resize(MANIFEST_PLACEHOLDER_SIZE as usize, 0);
+    
     let manifest_options: FileOptions<()> =
         FileOptions::default().compression_method(zip::CompressionMethod::Stored);
     zip_writer.start_file(manifest_path, manifest_options)?;
-    zip_writer.write_all(manifest_bytes)?;
+    zip_writer.write_all(&padded_manifest)?;
 
     zip_writer.finish()?;
     println!("  - ✓ Rewritten EPUB with raw file copy.");
@@ -1261,7 +1325,7 @@
         println!("   - CAI store head: {:02x?}", &result[..32.min(result.len())]);
 
         assert!(result.len() > 0, "CAI store should not be empty");
-        assert!(result.len() > 1000, "CAI store should be substantial size"); // signed manifest is usually large
+        assert!(result.len() > 1000, "CAI store should be substantial size"); 
 
         let has_jumbf_header = result.len() >= 4 && result[0..4] == [0x00, 0x00, 0x60, 0x1D]; // JUMBF box header
         let has_c2pa_marker = result.windows(4).any(|window| window == b"c2pa");
@@ -1293,7 +1357,7 @@
         ).await?;
         println!("  - ✓ File signed successfully.");
 
-        // 2. Verify the untampered file. Should succeed.
+        // 2. Verify the untampered file. 
         let is_valid_before = verify_epub_hashes(&signed_epub_path)?;
         assert!(is_valid_before);
         println!("  - ✓ Verification successful on original signed file.");
